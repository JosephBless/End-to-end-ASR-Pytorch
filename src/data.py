--- conflicted
+++ resolved
@@ -67,13 +67,8 @@
     return text
 
 
-<<<<<<< HEAD
-def create_dataset(tokenizer, ascending, name, path, bucketing, batch_size,
+def create_dataset(tokenizer, ascending, name, path, bucketing, batch_size, eval_batch_size=None,
                    train_split=None, dev_split=None, test_split=None, text_mode='character'):
-=======
-def create_dataset(tokenizer, ascending, name, path, bucketing, batch_size, eval_batch_size=None,
-                   train_split=None, dev_split=None, test_split=None):
->>>>>>> 76b933bd
     ''' Interface for creating all kinds of dataset'''
 
     if eval_batch_size is None:
