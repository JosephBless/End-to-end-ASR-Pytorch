"""Modified from tensorflow_datasets.features.text.*

Reference: https://www.tensorflow.org/datasets/api_docs/python/tfds/features/text_lib
"""
import abc

BERT_FIRST_IDX = 997  # Replacing the 2 tokens right before english starts as <eos> & <unk>
BERT_LAST_IDX = 29635  # Drop rest of tokens


class _BaseTextEncoder(abc.ABC):
    @abc.abstractmethod
    def encode(self, s):
        raise NotImplementedError

    @abc.abstractmethod
    def decode(self, ids, ignore_repeat=False):
        raise NotImplementedError

    @abc.abstractproperty
    def vocab_size(self):
        raise NotImplementedError

    @abc.abstractproperty
    def token_type(self):
        raise NotImplementedError

    @abc.abstractclassmethod
    def load_from_file(cls, vocab_file):
        raise NotImplementedError

    @property
    def pad_idx(self):
        return 0

    @property
    def eos_idx(self):
        return 1

    @property
    def unk_idx(self):
        return 2

    def __repr__(self):
        return "<{} vocab_size={}>".format(type(self).__name__, self.vocab_size)


class CharacterTextEncoder(_BaseTextEncoder):
    def __init__(self, vocab_list):
        # Note that vocab_list must not contain <pad>, <eos> and <unk>
        # <pad>=0, <eos>=1, <unk>=2
        self._vocab_list = ["<pad>", "<eos>", "<unk>"] + vocab_list
        self._vocab2idx = {v: idx for idx, v in enumerate(self._vocab_list)}

    def encode(self, s):
        # Always strip trailing space, \r and \n
        s = s.strip("\r\n ")
        # Manually append eos to the end
        return [self.vocab_to_idx(v) for v in s] + [self.eos_idx]

    def decode(self, idxs, ignore_repeat=False):
        vocabs = []
        for t, idx in enumerate(idxs):
            v = self.idx_to_vocab(idx)
            if idx == self.pad_idx or (ignore_repeat and t > 0 and idx == idxs[t-1]):
                continue
            elif idx == self.eos_idx:
                break
            else:
                vocabs.append(v)
        return "".join(vocabs)

    @classmethod
    def load_from_file(cls, vocab_file):
        with open(vocab_file, "r") as f:
            # Do not strip space because character based text encoder should
            # have a space token
            vocab_list = [line.strip("\r\n") for line in f]
        return cls(vocab_list)

    @property
    def vocab_size(self):
        return len(self._vocab_list)

    @property
    def token_type(self):
        return 'character'

    def vocab_to_idx(self, vocab):
        return self._vocab2idx.get(vocab, self.unk_idx)

    def idx_to_vocab(self, idx):
        return self._vocab_list[idx]

class CharacterTextSlotEncoder(_BaseTextEncoder):
    def __init__(self, vocab_list, slots):
        # Note that vocab_list must not contain <pad>, <eos> and <unk>
        # <pad>=0, <eos>=1, <unk>=2
        self._vocab_list = ["<pad>", "<eos>", "<unk>"] + vocab_list
        self._vocab2idx = {v: idx for idx, v in enumerate(self._vocab_list)}
        self.slots = slots
        self.slot2id = {self.slots[i]:(i+len(self._vocab_list)) for i in range(len(self.slots))}
        self.id2slot = {(i+len(self._vocab_list)):self.slots[i] for i in range(len(self.slots))}


    def encode(self, s):
        # Always strip trailing space, \r and \n
        sent, iobs = s.strip('\r\n ').split('\t')
        sent = sent.split(' ')[1:-1]
        iobs = iobs.split(' ')[1:-1]
        tokens = []
        for i, (wrd, iob) in enumerate(zip(sent, iobs)):
            if wrd in "?!.,;-":
                continue
            if wrd == '&':
                wrd = 'AND'
            if iob != 'O' and (i == 0 or iobs[i-1] != iob):
                tokens.append(self.slot2id['B-'+iob])
            tokens += [self.vocab_to_idx(v) for v in wrd]
            if iob != 'O' and (i == len(sent)-1 or iobs[i+1] != iob):
                tokens.append(self.slot2id['E-'+iob])
            if i == (len(sent)-1):
                tokens.append(self.eos_idx)
            else:
                tokens.append(self.vocab_to_idx(' '))
        return tokens

    def decode(self, idxs, ignore_repeat=False):
        vocabs = []
        for t, idx in enumerate(idxs):
            v = self.idx_to_vocab(idx)
            if idx == self.pad_idx or (ignore_repeat and t > 0 and idx == idxs[t-1]):
                continue
            elif idx == self.eos_idx:
                break
            else:
                vocabs.append(v)
        return "".join(vocabs)

    @classmethod
    def load_from_file(cls, vocab_file, slots_file):
        with open(vocab_file, "r") as f:
            # Do not strip space because character based text encoder should
            # have a space token
            vocab_list = [line.strip("\r\n") for line in f]
        org_slots = open(slots_file).read().split('\n')
        slots = []
        for slot in org_slots[1:]:
            slots.append('B-'+slot)
            slots.append('E-'+slot)
        return cls(vocab_list, slots)

    @property
    def vocab_size(self):
        return len(self._vocab_list) + len(self.slots)

    @property
    def token_type(self):
        return 'character-slot'

    def vocab_to_idx(self, vocab):
        return self._vocab2idx.get(vocab, self.unk_idx)

    def idx_to_vocab(self, idx):
        idx = int(idx)
        if idx < len(self._vocab_list):
            return self._vocab_list[idx]
        else:
            token = self.id2slot[idx]
            if token[0] == 'B':
                return token + ' '
            elif token[0] == 'E':
                return ' ' + token
            else:
                raise ValueError('id2slot get:', token)



class SubwordTextEncoder(_BaseTextEncoder):
    def __init__(self, spm):
        if spm.pad_id() != 0 or spm.eos_id() != 1 or spm.unk_id() != 2:
            raise ValueError(
                "Please train sentencepiece model with following argument:\n"
                "--pad_id=0 --eos_id=1 --unk_id=2 --bos_id=-1 --model_type=bpe --eos_piece=<eos>")
        self.spm = spm

    def encode(self, s):
        return self.spm.encode_as_ids(s)

    def decode(self, idxs, ignore_repeat=False):
        crop_idx = []
        for t, idx in enumerate(idxs):
            if idx == self.eos_idx:
                break
            elif idx == self.pad_idx or (ignore_repeat and t > 0 and idx == idxs[t-1]):
                continue
            else:
                crop_idx.append(idx)
        return self.spm.decode_ids(crop_idx)

    @classmethod
    def load_from_file(cls, filepath):
        import sentencepiece as splib
        spm = splib.SentencePieceProcessor()
        spm.load(filepath)
        spm.set_encode_extra_options(":eos")
        return cls(spm)

    @property
    def vocab_size(self):
        return len(self.spm)

    @property
    def token_type(self):
        return 'subword'


class SubwordTextSlotEncoder(_BaseTextEncoder):
    def __init__(self, spm, slots):
        if spm.pad_id() != 0 or spm.eos_id() != 1 or spm.unk_id() != 2:
            raise ValueError(
                "Please train sentencepiece model with following argument:\n"
                "--pad_id=0 --eos_id=1 --unk_id=2 --bos_id=-1 --model_type=bpe --eos_piece=<eos>")
        self.spm = spm
        self.slots = slots
        self.slot2id = {self.slots[i]:(i+len(self.spm)) for i in range(len(self.slots))}
        self.id2slot = {(i+len(self.spm)):self.slots[i] for i in range(len(self.slots))}

    def encode(self, s):
        sent, iobs = s.strip().split('\t')
        sent = sent.split(' ')[1:-1]
        iobs = iobs.split(' ')[1:-1]
        tokens = []
        for i, (wrd, iob) in enumerate(zip(sent, iobs)):
            if wrd in "?!.,;-":
                continue
            if wrd == '&':
                wrd = 'AND'
            if iob != 'O' and (i == 0 or iobs[i-1] != iob):
                tokens.append(self.slot2id['B-'+iob])
            tokens += self.spm.encode_as_ids(wrd)[:-1] #if i != len(sent)-1 else self.spm.encode_as_ids(wrd)
            if iob != 'O' and (i == len(sent)-1 or iobs[i+1] != iob):
                tokens.append(self.slot2id['E-'+iob])
        if tokens[-1] != 1:
            tokens.append(1)
        return tokens #self.spm.encode_as_ids(s)

    def decode(self, idxs, ignore_repeat=False):
        crop_idx = []
        for t, idx in enumerate(idxs):
            if idx == self.eos_idx:
                break
            elif idx == self.pad_idx or (ignore_repeat and t > 0 and idx == idxs[t-1]):
                continue
            else:
                crop_idx.append(idx)
        sent = []
        ret = []
        for i, x in enumerate(crop_idx):
            if x >= len(self.spm):
                ret.append(self.spm.decode_ids(sent) + [self.id2slot[x]])
            else:
                sent.append(x)
        return ret

    @classmethod
    def load_from_file(cls, filepath, slots_file):
        import sentencepiece as splib
        spm = splib.SentencePieceProcessor()
        spm.load(filepath)
        spm.set_encode_extra_options(":eos")
        org_slots = open(slots_file).read().split('\n')
        slots = []
        for slot in org_slots[1:]:
            slots.append('B-'+slot)
            slots.append('E-'+slot)
        return cls(spm, slots)

    @property
    def vocab_size(self):
        return len(self.spm) + len(self.slots)

    @property
    def token_type(self):
        return 'subword-slot'



class WordTextEncoder(CharacterTextEncoder):
    def encode(self, s):
        # Always strip trailing space, \r and \n
        s = s.strip("\r\n ")
        # Space as the delimiter between words
        words = s.split(" ")
        # Manually append eos to the end
        return [self.vocab_to_idx(v) for v in words] + [self.eos_idx]

    def decode(self, idxs, ignore_repeat=False):
        vocabs = []
        for t, idx in enumerate(idxs):
            v = self.idx_to_vocab(idx)
            if idx == self.eos_idx:
                break
            elif idx == self.pad_idx or (ignore_repeat and t > 0 and idx == idxs[t-1]):
                continue
            else:
                vocabs.append(v)
        return " ".join(vocabs)

    @property
    def token_type(self):
        return 'word'


class BertTextEncoder(_BaseTextEncoder):
    """Bert Tokenizer.

    https://github.com/huggingface/pytorch-transformers/blob/master/pytorch_transformers/tokenization_bert.py
    """

    def __init__(self, tokenizer):
        self._tokenizer = tokenizer
        self._tokenizer.pad_token = "<pad>"
        self._tokenizer.eos_token = "<eos>"
        self._tokenizer.unk_token = "<unk>"

    def encode(self, s):
        # Reduce vocab size manually
        reduced_idx = []
        for idx in self._tokenizer.encode(s):
            try:
                r_idx = idx-BERT_FIRST_IDX
                assert r_idx > 0
                reduced_idx.append(r_idx)
            except:
                reduced_idx.append(self.unk_idx)
        reduced_idx.append(self.eos_idx)
        return reduced_idx

    def decode(self, idxs, ignore_repeat=False):
        crop_idx = []
        for t, idx in enumerate(idxs):
            if idx == self.eos_idx:
                break
            elif idx == self.pad_idx or (ignore_repeat and t > 0 and idx == idxs[t-1]):
                continue
            else:
                # Shift to correct idx for bert tokenizer
                crop_idx.append(idx+BERT_FIRST_IDX)
        return self._tokenizer.decode(crop_idx)

    @property
    def vocab_size(self):
        return BERT_LAST_IDX-BERT_FIRST_IDX+1

    @property
    def token_type(self):
        return "bert"

    @classmethod
    def load_from_file(cls, vocab_file):
        from pytorch_transformers import BertTokenizer
        return cls(BertTokenizer.from_pretrained(vocab_file))

    @property
    def pad_idx(self):
        return 0

    @property
    def eos_idx(self):
        return 1

    @property
    def unk_idx(self):
        return 2


def load_text_encoder(mode, vocab_file, slots_file=None):
    if mode == "character":
        return CharacterTextEncoder.load_from_file(vocab_file)
    elif mode == "character-slot":
        return CharacterTextSlotEncoder.load_from_file(vocab_file, slots_file)
    elif mode == "subword":
        return SubwordTextEncoder.load_from_file(vocab_file)
<<<<<<< HEAD
    elif mode == "subword-slot":
        return SubwordTextSlotEncoder.load_from_file(vocab_file, slots_file)
    elif mode == "word":
=======
    elif mode in ["word", "phoneme"]:
>>>>>>> fed6d6b8
        return WordTextEncoder.load_from_file(vocab_file)
    elif mode.startswith("bert-"):
        return BertTextEncoder.load_from_file(mode)
    else:
        raise NotImplementedError("`{}` is not yet supported.".format(mode))<|MERGE_RESOLUTION|>--- conflicted
+++ resolved
@@ -382,13 +382,9 @@
         return CharacterTextSlotEncoder.load_from_file(vocab_file, slots_file)
     elif mode == "subword":
         return SubwordTextEncoder.load_from_file(vocab_file)
-<<<<<<< HEAD
     elif mode == "subword-slot":
         return SubwordTextSlotEncoder.load_from_file(vocab_file, slots_file)
-    elif mode == "word":
-=======
     elif mode in ["word", "phoneme"]:
->>>>>>> fed6d6b8
         return WordTextEncoder.load_from_file(vocab_file)
     elif mode.startswith("bert-"):
         return BertTextEncoder.load_from_file(mode)
